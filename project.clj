--- conflicted
+++ resolved
@@ -4,13 +4,8 @@
   :dependencies [[org.clojure/clojure "1.1.0"]
                  [org.clojure/clojure-contrib "1.1.0"]
                  [ring/ring-jetty-adapter "0.2.0"]
-<<<<<<< HEAD
                  [sandbar/sandbar-core "0.3.1"]
-                 [sandbar/sandbar-session "0.2.3"]
-=======
-                 [sandbar/sandbar-core "0.3.0"]
                  [sandbar/sandbar-session "0.2.4"]
->>>>>>> 9645cbd4
                  [sandbar/sandbar-auth "0.2.3"]
                  [sandbar/sandbar-dev "0.0.1-SNAPSHOT"]]
   :dev-dependencies [[lein-clojars "0.5.0-SNAPSHOT"]
